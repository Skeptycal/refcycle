# Copyright 2013 Mark Dickinson
#
# Licensed under the Apache License, Version 2.0 (the "License");
# you may not use this file except in compliance with the License.
# You may obtain a copy of the License at
#
#   http://www.apache.org/licenses/LICENSE-2.0
#
# Unless required by applicable law or agreed to in writing, software
# distributed under the License is distributed on an "AS IS" BASIS,
# WITHOUT WARRANTIES OR CONDITIONS OF ANY KIND, either express or implied.
# See the License for the specific language governing permissions and
# limitations under the License.
"""
Abstract base class for the various flavours of directed graph.

"""
<<<<<<< HEAD
import six


class cached_property(object):
    def __init__(self, func):
        self._func = func
        self.__name__ = func.__name__
        self.__doc__ = func.__doc__

    def __get__(self, obj, type):
        result = self._func(obj)
        obj.__dict__[self.__name__] = result
        return result
=======
import abc
>>>>>>> f34d3015


class IDirectedGraph(object):
    """
    Abstract base class for directed graphs.

    """
    __metaclass__ = abc.ABCMeta

    @abc.abstractproperty
    def vertices(self):
        """
        Return a collection of the vertices of the graph.  The collection
        should support iteration and rapid containment testing.

        """

    @abc.abstractproperty
    def edges(self):
        """
        Return a collection of the edges of the graph.  The collection
        should support iteration and rapid containment testing.

        """

    @abc.abstractmethod
    def head(self, edge):
        """
        Return the head (target, destination) of the given edge.

        """

    @abc.abstractmethod
    def tail(self, edge):
        """
        Return the tail (source) of the given edge.

        """

    @abc.abstractmethod
    def out_edges(self, vertex):
        """
        Return an iterable of the edges leaving the given vertex.

        """

    @abc.abstractmethod
    def in_edges(self, vertex):
        """
        Return an iterable of the edges entering the given vertex.

        """

    @abc.abstractproperty
    def full_subgraph(self, vertices):
        """
        Return the subgraph of this graph whose vertices
        are the given ones and whose edges are all the edges
        of the original graph between those vertices.

        """

    def vertex_set(self):
        """
        Return an empty object of the correct type for storing a
        set of vertices.  Usually a plain set will suffice, but
        for the ObjectGraph we'll use an ElementTransformSet instead.

        """
        return set()

    def vertex_dict(self):
        """
        Return an empty mapping whose keys are vertices.

        Usually a plain dict is good enough; for the ObjectGraph
        we'll override to use KeyTransformDict instead.

        """
        return dict()

    def __len__(self):
        """
        Number of vertices in the graph.

        """
        return len(self.vertices)

    def __iter__(self):
        """
        Generate objects of graph.

        """
        return iter(self.vertices)

    def __contains__(self, vertex):
        """
        Return True if vertex is a vertex of the graph, else False.

        """
        return vertex in self.vertices

    def __repr__(self):
        return "<{}.{} object of size {} at 0x{:x}>".format(
            self.__module__,
            type(self).__name__,
            len(self),
            id(self),
        )

    def children(self, vertex):
        """
        Return the list of immediate children of the given vertex.

        """
        return [self.head(edge) for edge in self.out_edges(vertex)]

    def parents(self, vertex):
        """
        Return the list of immediate parents of this vertex.

        """
        return [self.tail(edge) for edge in self.in_edges(vertex)]

    def references(self):
        """
        Return (tail, head) pairs for each edge in the
        graph.

        """
        return [
            (tail, head)
            for tail in self.vertices
            for head in self.children(tail)
        ]

    def descendants(self, start, generations=None):
        """
        Return the subgraph of all nodes reachable
        from the given start vertex, including that vertex.

        If specified, the optional `generations` argument specifies how
        many generations to limit to.

        """
        visited = self.vertex_set()
        stack = []
        to_visit = [(start, 0)]
        while to_visit:
            vertex, depth = to_visit.pop()
            if generations is not None and depth > generations:
                continue
            stack.append(vertex)
            visited.add(vertex)
            to_visit.extend(
                (child, depth+1) for child in self.children(vertex)
                if child not in visited
            )
        return self.full_subgraph(stack)

    def ancestors(self, start, generations=None):
        """
        Return the subgraph of all nodes from which the given vertex is
        reachable, including that vertex.

        If specified, the optional `generations` argument specifies how
        many generations to limit to.

        """
        visited = self.vertex_set()
        stack = []
        to_visit = [(start, 0)]
        while to_visit:
            vertex, depth = to_visit.pop()
            if generations is not None and depth > generations:
                continue
            stack.append(vertex)
            visited.add(vertex)
            to_visit.extend(
                (parent, depth+1) for parent in self.parents(vertex)
                if parent not in visited
            )
        return self.full_subgraph(stack)

    def _component_graph(self):
        """Compute the graph of strongly connected components.

        Returns a list of strongly connected components.

        Each strongly connected component is itself represented as a list of
        pairs, giving information not only about the vertices belonging to
        this strongly connected component, but also the edges leading from
        this strongly connected component to other components.

        Each pair is of the form ('EDGE', v) or ('VERTEX', v) for some vertex
        v.  In the first case, that indicates that there's an edge from this
        strongly connected component to the given vertex v (which will belong
        to another component); in the second, it indicates that v is a member
        of this strongly connected component.

        Notes
        =====
        Algorithm is based on that described in "Path-based depth-first search
        for strong and biconnected components" by Harold N. Gabow,
        Inf.Process.Lett. 74 (2000) 107--114.

        """
<<<<<<< HEAD
        id = self.id_map

        identified = set()
=======
        sccs = []
>>>>>>> f34d3015
        stack = []
        boundaries = []
<<<<<<< HEAD
        sccs = []
        to_do = []

        def visit_vertex(v):
            index[id(v)] = len(stack)
            stack.append(('VERTEX', v))
            boundaries.append(index[id(v)])
            to_do.append((leave_vertex, v))
            to_do.extend((visit_edge, w) for w in self.children(v))

        def visit_edge(v):
            if id(v) in identified:
                stack.append(('EDGE', v))
            elif id(v) in index:
                while index[id(v)] < boundaries[-1]:
                    boundaries.pop()
            else:
                to_do.append((visit_vertex, v))

        def leave_vertex(v):
            if boundaries[-1] == index[id(v)]:
                root = boundaries.pop()
                scc = stack[root:]
                del stack[root:]
                for item_type, w in scc:
                    if item_type == 'VERTEX':
                        identified.add(id(w))
                        del index[id(w)]
                sccs.append(scc)
                stack.append(('EDGE', v))

        # Visit every vertex of the graph.
        for v in self.vertices:
            if id(v) not in identified:
                to_do.append((visit_vertex, v))
                while to_do:
                    operation, v = to_do.pop()
                    operation(v)
                stack.pop()

        return sccs

    def strongly_connected_components(self):
        """
        Return list of strongly connected components of this graph.

        Returns a list of subgraphs.

        Notes
        =====
        Algorithm is based on that described in "Path-based depth-first search
        for strong and biconnected components" by Harold N. Gabow,
        Inf.Process.Lett. 74 (2000) 107--114.

        """
        raw_sccs = self._component_graph()

        sccs = []
        for raw_scc in raw_sccs:
            sccs.append([v for vtype, v in raw_scc if vtype == 'VERTEX'])

        return [self.complete_subgraph_on_vertices(scc) for scc in sccs]
=======
        identified = self.vertex_set()
        index = self.vertex_dict()

        for v in self.vertices:
            if v not in index:
                to_do = [('VISIT', v)]
                while to_do:
                    operation_type, v = to_do.pop()
                    if operation_type == 'VISIT':
                        index[v] = len(stack)
                        # Append the actual object.
                        stack.append(v)
                        boundaries.append(index[v])
                        to_do.append(('POSTVISIT', v))
                        to_do.extend(('EDGE', w) for w in self.children(v))
                    elif operation_type == 'EDGE':
                        if v not in index:
                            to_do.append(('VISIT', v))
                        elif v not in identified:
                            while index[v] < boundaries[-1]:
                                boundaries.pop()
                    else:
                        # operation_type == 'POSTVISIT'
                        if boundaries[-1] == index[v]:
                            boundaries.pop()
                            scc = stack[index[v]:]
                            del stack[index[v]:]
                            identified.update(scc)
                            sccs.append(scc)

        return [self.full_subgraph(scc) for scc in sccs]
>>>>>>> f34d3015

    def __sub__(self, other):
        """
        Return the complete subgraph containing all vertices
        in self except those in other.

        """
        difference = [v for v in self.vertices if v not in other.vertices]
        return self.full_subgraph(difference)

    def __and__(self, other):
        """
        Return the intersection of the two graphs.

        Returns the complete subgraph of self on the intersection
        of self.vertices and other.vertices.  Note that this operation
        is not necessarily symmetric, though in the common case where
        both self and other are already complete subgraphs of a larger
        graph, it will be.

        """
        intersection = [v for v in self.vertices if v in other.vertices]
        return self.full_subgraph(intersection)<|MERGE_RESOLUTION|>--- conflicted
+++ resolved
@@ -15,23 +15,7 @@
 Abstract base class for the various flavours of directed graph.
 
 """
-<<<<<<< HEAD
-import six
-
-
-class cached_property(object):
-    def __init__(self, func):
-        self._func = func
-        self.__name__ = func.__name__
-        self.__doc__ = func.__doc__
-
-    def __get__(self, obj, type):
-        result = self._func(obj)
-        obj.__dict__[self.__name__] = result
-        return result
-=======
 import abc
->>>>>>> f34d3015
 
 
 class IDirectedGraph(object):
@@ -217,9 +201,8 @@
         return self.full_subgraph(stack)
 
     def _component_graph(self):
-        """Compute the graph of strongly connected components.
-
-        Returns a list of strongly connected components.
+        """
+        Compute the graph of strongly connected components.
 
         Each strongly connected component is itself represented as a list of
         pairs, giving information not only about the vertices belonging to
@@ -239,50 +222,44 @@
         Inf.Process.Lett. 74 (2000) 107--114.
 
         """
-<<<<<<< HEAD
-        id = self.id_map
-
-        identified = set()
-=======
         sccs = []
->>>>>>> f34d3015
         stack = []
         boundaries = []
-<<<<<<< HEAD
-        sccs = []
+        identified = self.vertex_set()
+        index = self.vertex_dict()
         to_do = []
 
         def visit_vertex(v):
-            index[id(v)] = len(stack)
+            index[v] = len(stack)
             stack.append(('VERTEX', v))
-            boundaries.append(index[id(v)])
+            boundaries.append(index[v])
             to_do.append((leave_vertex, v))
             to_do.extend((visit_edge, w) for w in self.children(v))
 
         def visit_edge(v):
-            if id(v) in identified:
+            if v in identified:
                 stack.append(('EDGE', v))
-            elif id(v) in index:
-                while index[id(v)] < boundaries[-1]:
+            elif v in index:
+                while index[v] < boundaries[-1]:
                     boundaries.pop()
             else:
                 to_do.append((visit_vertex, v))
 
         def leave_vertex(v):
-            if boundaries[-1] == index[id(v)]:
+            if boundaries[-1] == index[v]:
                 root = boundaries.pop()
                 scc = stack[root:]
                 del stack[root:]
                 for item_type, w in scc:
                     if item_type == 'VERTEX':
-                        identified.add(id(w))
-                        del index[id(w)]
+                        identified.add(w)
+                        del index[w]
                 sccs.append(scc)
                 stack.append(('EDGE', v))
 
         # Visit every vertex of the graph.
         for v in self.vertices:
-            if id(v) not in identified:
+            if v not in identified:
                 to_do.append((visit_vertex, v))
                 while to_do:
                     operation, v = to_do.pop()
@@ -310,40 +287,7 @@
         for raw_scc in raw_sccs:
             sccs.append([v for vtype, v in raw_scc if vtype == 'VERTEX'])
 
-        return [self.complete_subgraph_on_vertices(scc) for scc in sccs]
-=======
-        identified = self.vertex_set()
-        index = self.vertex_dict()
-
-        for v in self.vertices:
-            if v not in index:
-                to_do = [('VISIT', v)]
-                while to_do:
-                    operation_type, v = to_do.pop()
-                    if operation_type == 'VISIT':
-                        index[v] = len(stack)
-                        # Append the actual object.
-                        stack.append(v)
-                        boundaries.append(index[v])
-                        to_do.append(('POSTVISIT', v))
-                        to_do.extend(('EDGE', w) for w in self.children(v))
-                    elif operation_type == 'EDGE':
-                        if v not in index:
-                            to_do.append(('VISIT', v))
-                        elif v not in identified:
-                            while index[v] < boundaries[-1]:
-                                boundaries.pop()
-                    else:
-                        # operation_type == 'POSTVISIT'
-                        if boundaries[-1] == index[v]:
-                            boundaries.pop()
-                            scc = stack[index[v]:]
-                            del stack[index[v]:]
-                            identified.update(scc)
-                            sccs.append(scc)
-
         return [self.full_subgraph(scc) for scc in sccs]
->>>>>>> f34d3015
 
     def __sub__(self, other):
         """
